--- conflicted
+++ resolved
@@ -122,21 +122,6 @@
 		deprecatedTidyCmd,
 		deprecatedTreeCmd,
 		stackForEachCmd,
-<<<<<<< HEAD
-		stackNextCmd,
-		stackOrphanCmd,
-		stackPrevCmd,
-		stackReorderCmd,
-		stackReparentCmd,
-		stackRestackCmd,
-		stackSubmitCmd,
-		stackSwitchCmd,
-		stackSyncCmd,
-		stackTidyCmd,
-		stackTreeCmd,
-		stackSplitCmd,
-=======
 		deprecatedRestackCmd,
->>>>>>> d691752c
 	)
 }